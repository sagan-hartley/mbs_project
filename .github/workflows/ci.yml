name: CI

on:
  push:
    branches:
      - main
      - '**/feature/*'
  pull_request:
    branches:
      - main

jobs:
  test:
    runs-on: ubuntu-latest

    steps:
      - name: Checkout code
        uses: actions/checkout@v2

      - name: Set up Python
        uses: actions/setup-python@v2
        with:
          python-version: '3.8'  # Specify the Python version you need

      - name: Install dependencies
        run: |
<<<<<<< HEAD
          
=======
          python -m pip install --upgrade pip
          pip install -r requirements.txt
>>>>>>> 7f608210

      - name: Run tests
        run: |
          python -m unittest discover -s tests<|MERGE_RESOLUTION|>--- conflicted
+++ resolved
@@ -24,12 +24,7 @@
 
       - name: Install dependencies
         run: |
-<<<<<<< HEAD
-          
-=======
-          python -m pip install --upgrade pip
-          pip install -r requirements.txt
->>>>>>> 7f608210
+        
 
       - name: Run tests
         run: |
